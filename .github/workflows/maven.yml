# This workflow will build a Java project with Maven
# For more information see: https://help.github.com/actions/language-and-framework-guides/building-and-testing-java-with-maven

name: Java CI with Maven

on:
  push:
<<<<<<< HEAD
    branches: [ spark30, spark24 ]
  pull_request:
    branches: [ spark30, spark24 ]
=======
    branches: [ master, spark30, spark24 ]
  pull_request:
    branches: [ master, spark30, spark24 ]
>>>>>>> 7fd3419a

jobs:
  build:

    runs-on: ubuntu-latest
    timeout-minutes: 60

    steps:
    - uses: actions/checkout@v2
    - name: Set up JDK 1.8
      uses: actions/setup-java@v1
      with:
        java-version: 1.8
    - name: Build with Maven
      run: mvn -B package --file pom.xml<|MERGE_RESOLUTION|>--- conflicted
+++ resolved
@@ -5,15 +5,9 @@
 
 on:
   push:
-<<<<<<< HEAD
-    branches: [ spark30, spark24 ]
-  pull_request:
-    branches: [ spark30, spark24 ]
-=======
     branches: [ master, spark30, spark24 ]
   pull_request:
     branches: [ master, spark30, spark24 ]
->>>>>>> 7fd3419a
 
 jobs:
   build:
