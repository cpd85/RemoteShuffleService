/*
 * Copyright (c) 2020 Uber Technologies, Inc.
 *
 * Licensed under the Apache License, Version 2.0 (the "License");
 * you may not use this file except in compliance with the License.
 * You may obtain a copy of the License at
 *     http://www.apache.org/licenses/LICENSE-2.0
 * Unless required by applicable law or agreed to in writing, software
 * distributed under the License is distributed on an "AS IS" BASIS,
 * WITHOUT WARRANTIES OR CONDITIONS OF ANY KIND, either express or implied.
 * See the License for the specific language governing permissions and
 * limitations under the License.
 */

package com.uber.rss.clients;

import com.uber.rss.common.AppShufflePartitionId;
import com.uber.rss.common.AppTaskAttemptId;
import com.uber.rss.common.ServerDetail;
import com.uber.rss.common.ServerReplicationGroup;
import com.uber.rss.exceptions.RssEndOfStreamException;
import com.uber.rss.exceptions.RssException;
import com.uber.rss.exceptions.RssInconsistentReplicaException;
import com.uber.rss.exceptions.RssAggregateException;
import com.uber.rss.exceptions.RssStreamReadException;
import com.uber.rss.testutil.TestConstants;
import com.uber.rss.testutil.TestStreamServer;
import org.slf4j.Logger;
import org.slf4j.LoggerFactory;
import org.testng.Assert;
import org.testng.annotations.DataProvider;
import org.testng.annotations.Test;

import java.nio.ByteBuffer;
import java.nio.charset.StandardCharsets;
import java.util.Arrays;

public class ReplicatedReadClientTest {
  private static final Logger logger = LoggerFactory.getLogger(ReplicatedReadClientTest.class);

  private final int numLargeAmountRecords = 3000000;

  @DataProvider(name = "data-provider")
  public Object[][] dataProviderMethod() {
    return new Object[][] { { false }, { true } };
  }

  @DataProvider(name = "data-provider-3")
  public Object[][] dataProviderMethod3() {
    return new Object[][] { { false, 1, true }, { true, 1000, false }, { true, 100000, true }, { false, 500000, true }, { true, 500000, false } };
  }

  @Test(dataProvider = "data-provider")
  public void oneServer(boolean finishUploadAck) {
    TestStreamServer testServer1 = TestStreamServer.createRunningServer();

    ServerDetail serverDetail = new ServerDetail(testServer1.getServerId(), testServer1.getRunningVersion(), testServer1.getShuffleConnectionString());
    ServerReplicationGroup serverReplicationGroup = new ServerReplicationGroup(Arrays.asList(serverDetail));

    try {
      String appId = "app1";
      String appAttempt = "attempt1";
      int shuffleId = 1;
      int numMaps = 1;
      int numPartitions = 10;
      int mapId = 2;
      long taskAttemptId = 3;
      AppTaskAttemptId appTaskAttemptId = new AppTaskAttemptId(appId, appAttempt, shuffleId, mapId, taskAttemptId);

      try (ReplicatedWriteClient writeClient = new ReplicatedWriteClient(
          serverReplicationGroup,
          TestConstants.NETWORK_TIMEOUT,
          finishUploadAck,
          false,
          "user1",
          appTaskAttemptId.getAppId(),
          appTaskAttemptId.getAppAttempt(),
          new ShuffleWriteConfig()
      )) {
        writeClient.connect();
        writeClient.startUpload(appTaskAttemptId, numMaps, numPartitions);

        writeClient.sendRecord(1, null);
        writeClient.sendRecord(1,
            ByteBuffer.wrap(new byte[0]));
        writeClient.sendRecord(1,
            ByteBuffer.wrap("".getBytes(StandardCharsets.UTF_8)));
        writeClient.sendRecord(1,
            ByteBuffer.wrap("value1".getBytes(StandardCharsets.UTF_8)));
        writeClient.sendRecord(1,
            ByteBuffer.wrap("value1".getBytes(StandardCharsets.UTF_8)));

        writeClient.sendRecord(2,
            ByteBuffer.wrap(new byte[0]));

        writeClient.sendRecord(3,
            ByteBuffer.wrap("value1".getBytes(StandardCharsets.UTF_8)));

        writeClient.finishUpload();
      }

      AppShufflePartitionId appShufflePartitionId = new AppShufflePartitionId(appId, appAttempt, shuffleId, 1);
      try (ReplicatedReadClient readClient = new ReplicatedReadClient(serverReplicationGroup, TestConstants.NETWORK_TIMEOUT,"user1", appShufflePartitionId,
          new ReadClientDataOptions(Arrays.asList(appTaskAttemptId.getTaskAttemptId()), TestConstants.DATA_AVAILABLE_POLL_INTERVAL, TestConstants.DATA_AVAILABLE_TIMEOUT))) {
        readClient.connect();
        TaskByteArrayDataBlock record = readClient.readRecord();
        Assert.assertNotNull(record);
        Assert.assertEquals(record.getValue(), new byte[0]);

        record = readClient.readRecord();
        Assert.assertNotNull(record);

        Assert.assertEquals(record.getValue(), new byte[0]);

        record = readClient.readRecord();
        Assert.assertNotNull(record);

        Assert.assertEquals(new String(record.getValue(), StandardCharsets.UTF_8), "");

        record = readClient.readRecord();
        Assert.assertNotNull(record);

        Assert.assertEquals(new String(record.getValue(), StandardCharsets.UTF_8), "value1");

        record = readClient.readRecord();
        Assert.assertNotNull(record);

        Assert.assertEquals(new String(record.getValue(), StandardCharsets.UTF_8), "value1");

        record = readClient.readRecord();
        Assert.assertNull(record);

        long shuffleReadBytes = readClient.getShuffleReadBytes();
        Assert.assertTrue(shuffleReadBytes > 0);

        readClient.close();

        long shuffleReadBytes2 = readClient.getShuffleReadBytes();
        Assert.assertEquals(shuffleReadBytes2, shuffleReadBytes);
      }
    } finally {
      testServer1.shutdown();
    }
  }

  @Test(dataProvider = "data-provider")
  public void twoServers(boolean finishUploadAck) {
    TestStreamServer testServer1 = TestStreamServer.createRunningServer();
    TestStreamServer testServer2 = TestStreamServer.createRunningServer();

    ServerDetail serverDetail1 = new ServerDetail(testServer1.getServerId(), testServer1.getRunningVersion(), testServer1.getShuffleConnectionString());
    ServerDetail serverDetail2 = new ServerDetail(testServer2.getServerId(), testServer2.getRunningVersion(), testServer2.getShuffleConnectionString());
    ServerReplicationGroup serverReplicationGroup = new ServerReplicationGroup(Arrays.asList(serverDetail1, serverDetail2));

    try {
      String appId = "app1";
      String appAttempt = "attempt1";
      int shuffleId = 1;
      int numMaps = 1;
      int numPartitions = 10;
      int mapId = 2;
      long taskAttemptId = 3;
      AppTaskAttemptId appTaskAttemptId = new AppTaskAttemptId(appId, appAttempt, shuffleId, mapId, taskAttemptId);

      try (ReplicatedWriteClient writeClient = new ReplicatedWriteClient(
          serverReplicationGroup,
          TestConstants.NETWORK_TIMEOUT,
          finishUploadAck,
          false,
          "user1",
          appTaskAttemptId.getAppId(),
          appTaskAttemptId.getAppAttempt(),
          new ShuffleWriteConfig()
      )) {
        writeClient.connect();
        writeClient.startUpload(appTaskAttemptId, numMaps, numPartitions);

        writeClient.sendRecord(1, null);
        writeClient.sendRecord(1,
            ByteBuffer.wrap(new byte[0]));
        writeClient.sendRecord(1,
            ByteBuffer.wrap("".getBytes(StandardCharsets.UTF_8)));
        writeClient.sendRecord(1,
            ByteBuffer.wrap("value1".getBytes(StandardCharsets.UTF_8)));
        writeClient.sendRecord(1,
            ByteBuffer.wrap("value1".getBytes(StandardCharsets.UTF_8)));

        writeClient.sendRecord(2,
            ByteBuffer.wrap(new byte[0]));

        writeClient.sendRecord(3,
            ByteBuffer.wrap("value1".getBytes(StandardCharsets.UTF_8)));

        writeClient.finishUpload();
      }

      AppShufflePartitionId appShufflePartitionId = new AppShufflePartitionId(appId, appAttempt, shuffleId, 1);
      try (ReplicatedReadClient readClient = new ReplicatedReadClient(serverReplicationGroup, TestConstants.NETWORK_TIMEOUT,"user1", appShufflePartitionId,
          new ReadClientDataOptions(Arrays.asList(appTaskAttemptId.getTaskAttemptId()), TestConstants.DATA_AVAILABLE_POLL_INTERVAL, TestConstants.DATA_AVAILABLE_TIMEOUT))) {
        readClient.connect();
        TaskByteArrayDataBlock record = readClient.readRecord();
        Assert.assertNotNull(record);

        Assert.assertEquals(record.getValue(), new byte[0]);

        record = readClient.readRecord();
        Assert.assertNotNull(record);

        Assert.assertEquals(record.getValue(), new byte[0]);

        record = readClient.readRecord();
        Assert.assertNotNull(record);

        Assert.assertEquals(new String(record.getValue(), StandardCharsets.UTF_8), "");

        record = readClient.readRecord();
        Assert.assertNotNull(record);

        Assert.assertEquals(new String(record.getValue(), StandardCharsets.UTF_8), "value1");

        record = readClient.readRecord();
        Assert.assertNotNull(record);

        Assert.assertEquals(new String(record.getValue(), StandardCharsets.UTF_8), "value1");

        record = readClient.readRecord();
        Assert.assertNull(record);

        long shuffleReadBytes = readClient.getShuffleReadBytes();
        Assert.assertTrue(shuffleReadBytes > 0);

        readClient.close();

        long shuffleReadBytes2 = readClient.getShuffleReadBytes();
        Assert.assertEquals(shuffleReadBytes2, shuffleReadBytes);
      }
    } finally {
      testServer1.shutdown();
      testServer2.shutdown();
    }
  }

  @Test(dataProvider = "data-provider")
  public void firstServerDownBeforeReadClientInitialize(boolean finishUploadAck) {
    TestStreamServer testServer1 = TestStreamServer.createRunningServer();
    TestStreamServer testServer2 = TestStreamServer.createRunningServer();

    ServerDetail serverDetail1 = new ServerDetail(testServer1.getServerId(), testServer1.getRunningVersion(), testServer1.getShuffleConnectionString());
    ServerDetail serverDetail2 = new ServerDetail(testServer2.getServerId(), testServer2.getRunningVersion(), testServer2.getShuffleConnectionString());
    ServerReplicationGroup serverReplicationGroup = new ServerReplicationGroup(Arrays.asList(serverDetail1, serverDetail2));

    try {
      String appId = "app1";
      String appAttempt = "attempt1";
      int shuffleId = 1;
      int numMaps = 1;
      int numPartitions = 10;
      int mapId = 2;
      long taskAttemptId = 3;
      AppTaskAttemptId appTaskAttemptId = new AppTaskAttemptId(appId, appAttempt, shuffleId, mapId, taskAttemptId);

      try (ReplicatedWriteClient writeClient = new ReplicatedWriteClient(
          serverReplicationGroup,
          TestConstants.NETWORK_TIMEOUT,
          finishUploadAck,
          false,
          "user1",
          appTaskAttemptId.getAppId(),
          appTaskAttemptId.getAppAttempt(),
          new ShuffleWriteConfig()
      )) {
        writeClient.connect();
        writeClient.startUpload(appTaskAttemptId, numMaps, numPartitions);

        writeClient.sendRecord(1, null);
        writeClient.sendRecord(1,
            ByteBuffer.wrap(new byte[0]));
        writeClient.sendRecord(1,
            ByteBuffer.wrap("".getBytes(StandardCharsets.UTF_8)));
        writeClient.sendRecord(1,
            ByteBuffer.wrap("value1".getBytes(StandardCharsets.UTF_8)));
        writeClient.sendRecord(1,
            ByteBuffer.wrap("value1".getBytes(StandardCharsets.UTF_8)));

        writeClient.sendRecord(2,
            ByteBuffer.wrap(new byte[0]));

        writeClient.sendRecord(3,
            ByteBuffer.wrap("value1".getBytes(StandardCharsets.UTF_8)));

        writeClient.finishUpload();
      }

      testServer1.shutdown();

      AppShufflePartitionId appShufflePartitionId = new AppShufflePartitionId(appId, appAttempt, shuffleId, 1);
      try (ReplicatedReadClient readClient = new ReplicatedReadClient(serverReplicationGroup, TestConstants.NETWORK_TIMEOUT,"user1", appShufflePartitionId,
          new ReadClientDataOptions(Arrays.asList(appTaskAttemptId.getTaskAttemptId()), TestConstants.DATA_AVAILABLE_POLL_INTERVAL, TestConstants.DATA_AVAILABLE_TIMEOUT))) {
        readClient.connect();
        TaskByteArrayDataBlock record = readClient.readRecord();
        Assert.assertNotNull(record);

        Assert.assertEquals(record.getValue(), new byte[0]);

        record = readClient.readRecord();
        Assert.assertNotNull(record);

        Assert.assertEquals(record.getValue(), new byte[0]);

        record = readClient.readRecord();
        Assert.assertNotNull(record);

        Assert.assertEquals(new String(record.getValue(), StandardCharsets.UTF_8), "");

        record = readClient.readRecord();
        Assert.assertNotNull(record);

        Assert.assertEquals(new String(record.getValue(), StandardCharsets.UTF_8), "value1");

        record = readClient.readRecord();
        Assert.assertNotNull(record);

        Assert.assertEquals(new String(record.getValue(), StandardCharsets.UTF_8), "value1");

        record = readClient.readRecord();
        Assert.assertNull(record);

        long shuffleReadBytes = readClient.getShuffleReadBytes();
        Assert.assertTrue(shuffleReadBytes > 0);

        readClient.close();

        long shuffleReadBytes2 = readClient.getShuffleReadBytes();
        Assert.assertEquals(shuffleReadBytes2, shuffleReadBytes);
      }
    } finally {
      testServer2.shutdown();
    }
  }

  @Test(dataProvider = "data-provider-3")
  public void firstServerDownAfterReadClientInitialize(boolean finishUploadAck, int numRecords, boolean checkDataConsistency) {
    TestStreamServer testServer1 = TestStreamServer.createRunningServer();
    TestStreamServer testServer2 = TestStreamServer.createRunningServer();

    logger.info(String.format("Test server 1 port: %s, test server 1 port: %s", testServer1.getShufflePort(), testServer2.getShufflePort()));

    ServerDetail serverDetail1 = new ServerDetail(testServer1.getServerId(), testServer1.getRunningVersion(), testServer1.getShuffleConnectionString());
    ServerDetail serverDetail2 = new ServerDetail(testServer2.getServerId(), testServer2.getRunningVersion(), testServer2.getShuffleConnectionString());
    ServerReplicationGroup serverReplicationGroup = new ServerReplicationGroup(Arrays.asList(serverDetail1, serverDetail2));

    try {
      String appId = "app1";
      String appAttempt = "attempt1";
      int shuffleId = 1;
      int numMaps = 1;
      int numPartitions = 10;
      int mapId = 2;
      long taskAttemptId = 3;
      AppTaskAttemptId appTaskAttemptId = new AppTaskAttemptId(appId, appAttempt, shuffleId, mapId, taskAttemptId);

      try (ReplicatedWriteClient writeClient = new ReplicatedWriteClient(
          serverReplicationGroup,
          TestConstants.NETWORK_TIMEOUT,
          finishUploadAck,
          false,
          "user1",
          appTaskAttemptId.getAppId(),
          appTaskAttemptId.getAppAttempt(),
          new ShuffleWriteConfig()
      )) {
        writeClient.connect();
        writeClient.startUpload(appTaskAttemptId, numMaps, numPartitions);

        // Send out enough data to shuffle server, so read client socket will only read part of them during connect. This
        // is to help to trigger error on following readRecord() operation on first server. So we could test the client
        // switching to read second server.
        for (int i = 0; i < numRecords; i++) {
          writeClient.sendRecord(1,
              ByteBuffer.wrap(("value" + i).getBytes(StandardCharsets.UTF_8)));
        }

        writeClient.sendRecord(2,
            ByteBuffer.wrap(new byte[0]));

        writeClient.sendRecord(3,
            ByteBuffer.wrap("p3_value1".getBytes(StandardCharsets.UTF_8)));

        writeClient.finishUpload();
      }

      AppShufflePartitionId appShufflePartitionId = new AppShufflePartitionId(appId, appAttempt, shuffleId, 1);
      try (ReplicatedReadClient readClient = new ReplicatedReadClient(serverReplicationGroup, TestConstants.NETWORK_TIMEOUT,"user1", appShufflePartitionId,
          new ReadClientDataOptions(Arrays.asList(appTaskAttemptId.getTaskAttemptId()), TestConstants.DATA_AVAILABLE_POLL_INTERVAL, TestConstants.DATA_AVAILABLE_TIMEOUT), checkDataConsistency)) {
        readClient.connect();

        for (int i = 0; i < numRecords; i++) {
          if (i == 1) {
            testServer1.shutdown();
          }

          TaskByteArrayDataBlock record = readClient.readRecord();
          Assert.assertNotNull(record);

          Assert.assertEquals(new String(record.getValue(), StandardCharsets.UTF_8), "value" + i);
        }

        Assert.assertNull(readClient.readRecord());

        long shuffleReadBytes = readClient.getShuffleReadBytes();
        Assert.assertTrue(shuffleReadBytes > 0);

        readClient.close();

        long shuffleReadBytes2 = readClient.getShuffleReadBytes();
        Assert.assertEquals(shuffleReadBytes2, shuffleReadBytes);
      }

      // read partition 2
      appShufflePartitionId = new AppShufflePartitionId(appId, appAttempt, shuffleId, 2);
      try (ReplicatedReadClient readClient = new ReplicatedReadClient(serverReplicationGroup, TestConstants.NETWORK_TIMEOUT,"user1", appShufflePartitionId,
          new ReadClientDataOptions(Arrays.asList(appTaskAttemptId.getTaskAttemptId()), TestConstants.DATA_AVAILABLE_POLL_INTERVAL, TestConstants.DATA_AVAILABLE_TIMEOUT), checkDataConsistency)) {
        readClient.connect();
        TaskByteArrayDataBlock record = readClient.readRecord();
        Assert.assertNotNull(record);

        Assert.assertEquals(record.getValue(), new byte[0]);

        Assert.assertNull(readClient.readRecord());

        long shuffleReadBytes = readClient.getShuffleReadBytes();
        Assert.assertTrue(shuffleReadBytes > 0);

        readClient.close();

        long shuffleReadBytes2 = readClient.getShuffleReadBytes();
        Assert.assertEquals(shuffleReadBytes2, shuffleReadBytes);
      }

      // read partition 3
      appShufflePartitionId = new AppShufflePartitionId(appId, appAttempt, shuffleId, 3);
      try (ReplicatedReadClient readClient = new ReplicatedReadClient(serverReplicationGroup, TestConstants.NETWORK_TIMEOUT,"user1", appShufflePartitionId,
          new ReadClientDataOptions(Arrays.asList(appTaskAttemptId.getTaskAttemptId()), TestConstants.DATA_AVAILABLE_POLL_INTERVAL, TestConstants.DATA_AVAILABLE_TIMEOUT), checkDataConsistency)) {
        readClient.connect();
        TaskByteArrayDataBlock record = readClient.readRecord();
        Assert.assertNotNull(record);

        Assert.assertEquals(new String(record.getValue(), StandardCharsets.UTF_8), "p3_value1");

        Assert.assertNull(readClient.readRecord());

        long shuffleReadBytes = readClient.getShuffleReadBytes();
        Assert.assertTrue(shuffleReadBytes > 0);

        readClient.close();

        long shuffleReadBytes2 = readClient.getShuffleReadBytes();
        Assert.assertEquals(shuffleReadBytes2, shuffleReadBytes);
      }
    } finally {
      testServer2.shutdown();
    }
  }

<<<<<<< HEAD
  @Test(dataProvider = "data-provider", expectedExceptions = {RssAggregateException.class, RssEndOfStreamException.class, RssStreamReadException.class, RssException.class})
  public void twoServerDown(boolean finishUploadAck, int readQueueSize) {
=======
  @Test(dataProvider = "data-provider", expectedExceptions = {RssAggregateException.class, RssEndOfStreamException.class, RssStreamReadException.class})
  public void twoServerDown(boolean finishUploadAck) {
>>>>>>> df37ae48
    TestStreamServer testServer1 = TestStreamServer.createRunningServer();
    TestStreamServer testServer2 = TestStreamServer.createRunningServer();

    ServerDetail serverDetail1 = new ServerDetail(testServer1.getServerId(), testServer1.getRunningVersion(), testServer1.getShuffleConnectionString());
    ServerDetail serverDetail2 = new ServerDetail(testServer2.getServerId(), testServer2.getRunningVersion(), testServer2.getShuffleConnectionString());
    ServerReplicationGroup serverReplicationGroup = new ServerReplicationGroup(Arrays.asList(serverDetail1, serverDetail2));

    String appId = "app1";
    String appAttempt = "attempt1";
    int shuffleId = 1;
    int numMaps = 1;
    int numPartitions = 10;
    int mapId = 2;
    long taskAttemptId = 3;
    AppTaskAttemptId appTaskAttemptId = new AppTaskAttemptId(appId, appAttempt, shuffleId, mapId, taskAttemptId);

    try (ReplicatedWriteClient writeClient = new ReplicatedWriteClient(
        serverReplicationGroup,
        TestConstants.NETWORK_TIMEOUT,
        finishUploadAck,
        false,
        "user1",
        appTaskAttemptId.getAppId(),
        appTaskAttemptId.getAppAttempt(),
        new ShuffleWriteConfig()
    )) {
      writeClient.connect();
      writeClient.startUpload(appTaskAttemptId, numMaps, numPartitions);

      // Send out enough data to shuffle server, so read client socket will only read part of them during connect. This
      // is to help to trigger error on following readRecord() operation on first server. So we could test the client
      // switching to read second server.
      for (int i = 0; i < numLargeAmountRecords; i++) {
        writeClient.sendRecord(1,
            ByteBuffer.wrap(("value" + i).getBytes(StandardCharsets.UTF_8)));
      }

      writeClient.sendRecord(2,
          ByteBuffer.wrap(new byte[0]));

      writeClient.sendRecord(3,
          ByteBuffer.wrap("value1".getBytes(StandardCharsets.UTF_8)));

      writeClient.finishUpload();
    }

    // use short timeout to make the test fails fast (should get expected exception)
    int timeoutMillis = 200;

    AppShufflePartitionId appShufflePartitionId = new AppShufflePartitionId(appId, appAttempt, shuffleId, 1);
    try (ReplicatedReadClient readClient = new ReplicatedReadClient(serverReplicationGroup, timeoutMillis,"user1", appShufflePartitionId,
        new ReadClientDataOptions(Arrays.asList(appTaskAttemptId.getTaskAttemptId()), TestConstants.DATA_AVAILABLE_POLL_INTERVAL, TestConstants.DATA_AVAILABLE_TIMEOUT))) {
      readClient.connect();

      // shutdown all servers
      testServer1.shutdown();
      testServer2.shutdown();

      for (int i = 0; i < numLargeAmountRecords; i++) {
        Assert.assertNotNull(readClient.readRecord());
      }

      Assert.assertNull(readClient.readRecord());
    }
  }

  @Test(dataProvider = "data-provider", expectedExceptions = RssInconsistentReplicaException.class)
  public void inconsistentReplicaData(boolean finishUploadAck) {
    TestStreamServer testServer1 = TestStreamServer.createRunningServer();
    TestStreamServer testServer2 = TestStreamServer.createRunningServer();

    ServerDetail serverDetail1 = new ServerDetail(testServer1.getServerId(), testServer1.getRunningVersion(), testServer1.getShuffleConnectionString());
    ServerDetail serverDetail2 = new ServerDetail(testServer2.getServerId(), testServer2.getRunningVersion(), testServer2.getShuffleConnectionString());
    ServerReplicationGroup serverReplicationGroup = new ServerReplicationGroup(Arrays.asList(serverDetail1, serverDetail2));

    try {
      String appId = "app1";
      String appAttempt = "attempt1";
      int shuffleId = 1;
      int numMaps = 1;
      int numPartitions = 10;
      int mapId = 2;
      long taskAttemptId = 3;
      AppTaskAttemptId appTaskAttemptId = new AppTaskAttemptId(appId, appAttempt, shuffleId, mapId, taskAttemptId);

      // write shuffle data to server1
      try (ReplicatedWriteClient writeClient = new ReplicatedWriteClient(
          new ServerReplicationGroup(Arrays.asList(serverDetail1)),
          TestConstants.NETWORK_TIMEOUT,
          finishUploadAck,
          false,
          "user1",
          appTaskAttemptId.getAppId(),
          appTaskAttemptId.getAppAttempt(),
          new ShuffleWriteConfig()
      )) {
        writeClient.connect();
        writeClient.startUpload(appTaskAttemptId, numMaps, numPartitions);

        // Send out enough data to shuffle server, so read client socket will only read part of them during connect. This
        // is to help to trigger error on following readRecord() operation on first server. So we could test the client
        // switching to read second server.
        for (int i = 0; i < numLargeAmountRecords; i++) {
          writeClient.sendRecord(1,
              ByteBuffer.wrap(("server1_value" + i).getBytes(StandardCharsets.UTF_8)));
        }

        writeClient.finishUpload();
      }

      // write different shuffle data to server2
      try (ReplicatedWriteClient writeClient = new ReplicatedWriteClient(
          new ServerReplicationGroup(Arrays.asList(serverDetail2)),
          TestConstants.NETWORK_TIMEOUT,
          finishUploadAck,
          false,
          "user1",
          appTaskAttemptId.getAppId(),
          appTaskAttemptId.getAppAttempt(),
          new ShuffleWriteConfig()
      )) {
        writeClient.connect();
        writeClient.startUpload(appTaskAttemptId, numMaps, numPartitions);

        // Send out enough data to shuffle server, so read client socket will only read part of them during connect. This
        // is to help to trigger error on following readRecord() operation on first server. So we could test the client
        // switching to read second server.
        for (int i = 0; i < numLargeAmountRecords; i++) {
          writeClient.sendRecord(1,
              ByteBuffer.wrap(("server2_value" + i).getBytes(StandardCharsets.UTF_8)));
        }

        writeClient.finishUpload();
      }

      // connect to server group, shutdown server 1, read shuffle data, will hit RssInconsistentReplicaException
      AppShufflePartitionId appShufflePartitionId = new AppShufflePartitionId(appId, appAttempt, shuffleId, 1);
      try (ReplicatedReadClient readClient = new ReplicatedReadClient(serverReplicationGroup, TestConstants.NETWORK_TIMEOUT,"user1", appShufflePartitionId,
          new ReadClientDataOptions(Arrays.asList(appTaskAttemptId.getTaskAttemptId()), TestConstants.DATA_AVAILABLE_POLL_INTERVAL, TestConstants.DATA_AVAILABLE_TIMEOUT))) {
        readClient.connect();

        testServer1.shutdown();

        for (int i = 0; i < numLargeAmountRecords; i++) {
          if (i%1000 == 0) {
            logger.info("Reading record: " + i);
          }
          TaskByteArrayDataBlock record = readClient.readRecord();
          Assert.assertNotNull(record);

        }
      }
    } finally {
      testServer2.shutdown();
    }
  }
}<|MERGE_RESOLUTION|>--- conflicted
+++ resolved
@@ -462,13 +462,8 @@
     }
   }
 
-<<<<<<< HEAD
-  @Test(dataProvider = "data-provider", expectedExceptions = {RssAggregateException.class, RssEndOfStreamException.class, RssStreamReadException.class, RssException.class})
-  public void twoServerDown(boolean finishUploadAck, int readQueueSize) {
-=======
   @Test(dataProvider = "data-provider", expectedExceptions = {RssAggregateException.class, RssEndOfStreamException.class, RssStreamReadException.class})
   public void twoServerDown(boolean finishUploadAck) {
->>>>>>> df37ae48
     TestStreamServer testServer1 = TestStreamServer.createRunningServer();
     TestStreamServer testServer2 = TestStreamServer.createRunningServer();
 
